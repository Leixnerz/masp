//! Types and functions for building transparent transaction components.

use std::fmt;

use crate::{
    asset_type::AssetType,
    transaction::{
        components::{
            amount::{Amount, BalanceError, MAX_MONEY},
            transparent::{self, fees, Authorization, Authorized, Bundle, TxIn, TxOut},
        },
        sighash::TransparentAuthorizingContext,
        TransparentAddress,
    },
};
use borsh::{BorshDeserialize, BorshSerialize};

#[derive(Debug, PartialEq, Eq)]
pub enum Error {
    InvalidAddress,
    InvalidAmount,
    InvalidAsset,
}

impl fmt::Display for Error {
    fn fmt(&self, f: &mut fmt::Formatter) -> fmt::Result {
        match self {
            Error::InvalidAddress => write!(f, "Invalid address"),
            Error::InvalidAmount => write!(f, "Invalid amount"),
            Error::InvalidAsset => write!(f, "Invalid asset"),
        }
    }
}

/// An uninhabited type that allows the type of [`TransparentBuilder::inputs`]
/// to resolve when the transparent-inputs feature is not turned on.
#[cfg(not(feature = "transparent-inputs"))]
enum InvalidTransparentInput {}

#[cfg(not(feature = "transparent-inputs"))]
impl fees::InputView for InvalidTransparentInput {
    fn coin(&self) -> &TxOut {
        panic!("transparent-inputs feature flag is not enabled.");
    }
}

#[cfg(feature = "transparent-inputs")]
#[derive(Debug, Clone, PartialEq, Eq, BorshSerialize, BorshDeserialize)]
struct TransparentInputInfo {
    coin: TxOut,
}

#[cfg(feature = "transparent-inputs")]
impl fees::InputView for TransparentInputInfo {
    fn coin(&self) -> &TxOut {
        &self.coin
    }
}

pub struct TransparentBuilder {
    #[cfg(feature = "transparent-inputs")]
    inputs: Vec<TransparentInputInfo>,
    vout: Vec<TxOut>,
}

#[derive(Debug, Clone, PartialEq, Eq, BorshSerialize, BorshDeserialize)]
pub struct Unauthorized {
    #[cfg(feature = "transparent-inputs")]
    inputs: Vec<TransparentInputInfo>,
}

impl Authorization for Unauthorized {
    type TransparentSig = ();
}

impl TransparentBuilder {
    /// Constructs a new TransparentBuilder
    pub fn empty() -> Self {
        TransparentBuilder {
            #[cfg(feature = "transparent-inputs")]
            inputs: vec![],
            vout: vec![],
        }
    }

    /// Returns the list of transparent inputs that will be consumed by the transaction being
    /// constructed.
    pub fn inputs(&self) -> &[impl fees::InputView] {
        #[cfg(feature = "transparent-inputs")]
        return &self.inputs;

        #[cfg(not(feature = "transparent-inputs"))]
        {
            let invalid: &[InvalidTransparentInput] = &[];
            return invalid;
        }
    }

    /// Returns the transparent outputs that will be produced by the transaction being constructed.
    pub fn outputs(&self) -> &[impl fees::OutputView] {
        &self.vout
    }

    /// Adds a coin (the output of a previous transaction) to be spent to the transaction.
    #[cfg(feature = "transparent-inputs")]
    pub fn add_input(&mut self, coin: TxOut) -> Result<(), Error> {
        if coin.value.is_negative() {
            return Err(Error::InvalidAmount);
        }

        self.inputs.push(TransparentInputInfo { coin });

        Ok(())
    }

    pub fn add_output(
        &mut self,
        to: &TransparentAddress,
        asset_type: AssetType,
<<<<<<< HEAD
        value: u64,
=======
        value: i128,
>>>>>>> e5e2c709
    ) -> Result<(), Error> {
        if value < 0 || value > MAX_MONEY {
            return Err(Error::InvalidAmount);
        }

        self.vout.push(TxOut {
            asset_type,
            value,
            transparent_address: *to,
        });

        Ok(())
    }

    pub fn value_balance(&self) -> Result<Amount, BalanceError> {
        #[cfg(feature = "transparent-inputs")]
        let input_sum = self
            .inputs
            .iter()
            .map(|input| {
                if input.coin.value >= 0 {
                    Amount::from_pair(input.coin.asset_type, input.coin.value)
                } else {
                    Err(())
                }
            })
            .sum::<Result<Amount, ()>>()
            .map_err(|_| BalanceError::Overflow)?;

        #[cfg(not(feature = "transparent-inputs"))]
        let input_sum = Amount::zero();

        let output_sum = self
            .vout
            .iter()
            .map(|vo| {
                if vo.value >= 0 {
                    Amount::from_pair(vo.asset_type, vo.value)
                } else {
                    Err(())
                }
            })
            .sum::<Result<Amount, ()>>()
            .map_err(|_| BalanceError::Overflow)?;

        // Cannot panic when subtracting two positive i128
        Ok(input_sum - output_sum)
    }

    pub fn build(self) -> Option<transparent::Bundle<Unauthorized>> {
        #[cfg(feature = "transparent-inputs")]
        let vin: Vec<TxIn> = self
            .inputs
            .iter()
            .map(|i| TxIn {
                asset_type: i.coin.asset_type,
                value: i.coin.value,
            })
            .collect();

        #[cfg(not(feature = "transparent-inputs"))]
        let vin: Vec<TxIn> = vec![];

        if vin.is_empty() && self.vout.is_empty() {
            None
        } else {
            Some(transparent::Bundle {
                vin,
                vout: self.vout,
                authorization: Unauthorized {
                    #[cfg(feature = "transparent-inputs")]
                    inputs: self.inputs,
                },
            })
        }
    }
}

#[cfg(not(feature = "transparent-inputs"))]
impl TransparentAuthorizingContext for Unauthorized {
    fn input_amounts(&self) -> Vec<Amount> {
        vec![]
    }
}

#[cfg(feature = "transparent-inputs")]
impl TransparentAuthorizingContext for Unauthorized {
    fn input_amounts(&self) -> Vec<Result<Amount, ()>> {
        return self
            .inputs
            .iter()
            .map(|txin| Amount::from_pair(txin.coin.asset_type, txin.coin.value))
            .collect();
    }
}

impl Bundle<Unauthorized> {
    pub fn apply_signatures(self) -> Bundle<Authorized> {
        transparent::Bundle {
            vin: self.vin,
            vout: self.vout,
            authorization: Authorized,
        }
    }
}<|MERGE_RESOLUTION|>--- conflicted
+++ resolved
@@ -117,11 +117,7 @@
         &mut self,
         to: &TransparentAddress,
         asset_type: AssetType,
-<<<<<<< HEAD
-        value: u64,
-=======
         value: i128,
->>>>>>> e5e2c709
     ) -> Result<(), Error> {
         if value < 0 || value > MAX_MONEY {
             return Err(Error::InvalidAmount);
